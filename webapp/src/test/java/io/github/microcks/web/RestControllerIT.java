--- conflicted
+++ resolved
@@ -28,10 +28,7 @@
 import static org.junit.Assert.assertEquals;
 import static org.junit.Assert.assertTrue;
 import static org.junit.Assert.fail;
-<<<<<<< HEAD
 import static org.junit.jupiter.api.Assertions.assertDoesNotThrow;
-=======
->>>>>>> 78adeb18
 
 /**
  * Test case for all the Rest mock controller.
@@ -122,7 +119,6 @@
       } catch (Exception e) {
          fail("No Exception should be thrown here");
       }
-<<<<<<< HEAD
    }
 
    @Test
@@ -136,7 +132,5 @@
 
       String someGenericHeader = response.getHeaders().getFirst("x-some-generic-header");
       assertDoesNotThrow(() -> UUID.fromString(someGenericHeader));
-=======
->>>>>>> 78adeb18
    }
 }
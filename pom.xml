<?xml version="1.0" encoding="UTF-8"?>
<project xmlns="http://maven.apache.org/POM/4.0.0" xmlns:xsi="http://www.w3.org/2001/XMLSchema-instance" xsi:schemaLocation="http://maven.apache.org/POM/4.0.0 http://maven.apache.org/xsd/maven-4.0.0.xsd">
  <modelVersion>4.0.0</modelVersion>

  <groupId>io.github.microcks</groupId>
  <artifactId>microcks</artifactId>
<<<<<<< HEAD
  <version>0.9.3-SNAPSHOT</version>
=======
  <packaging>pom</packaging>
  <version>1.0.0-SNAPSHOT</version>
  <modules>
    <module>commons/model</module>
    <module>commons/util-el</module>
    <module>webapp</module>
    <module>minions/async</module>
  </modules>
>>>>>>> 36fddcd2

  <name>Microcks</name>
  <description>Microcks: easy mocks for your microservices</description>
  <url>http://microcks.github.io</url>
  <organization>
    <name>Microcks</name>
    <url>http://microcks.github.io</url>
  </organization>

  <licenses>
    <license>
      <name>Apache License, Version 2.0</name>
      <url>http://www.apache.org/licenses/LICENSE-2.0.txt</url>
      <distribution>repo</distribution>
    </license>
  </licenses>

  <developers>
    <developer>
      <id>microcks</id>
      <name>Microcks Development Team</name>
      <organizationUrl>https://microcks.github.io/</organizationUrl>
    </developer>
  </developers>

  <scm>
    <connection>scm:git:https://github.com/microcks/microcks.git</connection>
    <developerConnection>scm:git:https://github.com/microcks/microcks.git</developerConnection>
    <url>http://github.com/microcks/microcks/</url>
    <tag>HEAD</tag>
  </scm>

  <distributionManagement>
    <snapshotRepository>
      <id>oss-sonatype-staging</id>
      <url>https://oss.sonatype.org/content/repositories/snapshots</url>
    </snapshotRepository>
    <repository>
      <id>oss-sonatype-staging</id>
      <url>https://oss.sonatype.org/service/local/staging/deploy/maven2/</url>
    </repository>
  </distributionManagement>

  <properties>
    <project.build.sourceEncoding>UTF-8</project.build.sourceEncoding>
    <docker.image.prefix>microcks</docker.image.prefix>
    <spring-boot.version>2.2.5.RELEASE</spring-boot.version>
  </properties>

  <dependencyManagement>
    <dependencies>
      <dependency>
        <groupId>org.springframework.boot</groupId>
        <artifactId>spring-boot-starter-parent</artifactId>
        <version>${spring-boot.version}</version>
        <type>pom</type>
        <scope>import</scope>
      </dependency>
    </dependencies>
  </dependencyManagement>

  <build>
    <plugins>
      <plugin>
        <groupId>org.apache.maven.plugins</groupId>
        <artifactId>maven-resources-plugin</artifactId>
        <version>3.1.0</version>
      </plugin>
      <plugin>
        <groupId>org.apache.maven.plugins</groupId>
        <artifactId>maven-release-plugin</artifactId>
        <version>2.5.3</version>
        <configuration>
          <autoVersionSubmodules>true</autoVersionSubmodules>
          <useReleaseProfile>true</useReleaseProfile>
          <releaseProfiles>release</releaseProfiles>
          <goals>deploy</goals>
        </configuration>
      </plugin>
    </plugins>
  </build>

  <profiles>
    <profile>
      <id>release</id>
      <build>
        <plugins>
          <plugin>
            <groupId>org.apache.maven.plugins</groupId>
            <artifactId>maven-gpg-plugin</artifactId>
            <version>1.6</version>
            <configuration>
              <passphrase>${gpg.passphrase}</passphrase>
            </configuration>
            <executions>
              <execution>
                <id>sign-artifacts</id>
                <phase>verify</phase>
                <goals>
                  <goal>sign</goal>
                </goals>
              </execution>
            </executions>
          </plugin>
        </plugins>
      </build>
    </profile>
  </profiles>
</project><|MERGE_RESOLUTION|>--- conflicted
+++ resolved
@@ -4,9 +4,6 @@
 
   <groupId>io.github.microcks</groupId>
   <artifactId>microcks</artifactId>
-<<<<<<< HEAD
-  <version>0.9.3-SNAPSHOT</version>
-=======
   <packaging>pom</packaging>
   <version>1.0.0-SNAPSHOT</version>
   <modules>
@@ -15,7 +12,6 @@
     <module>webapp</module>
     <module>minions/async</module>
   </modules>
->>>>>>> 36fddcd2
 
   <name>Microcks</name>
   <description>Microcks: easy mocks for your microservices</description>

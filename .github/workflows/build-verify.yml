--- conflicted
+++ resolved
@@ -71,14 +71,11 @@
             echo "IMAGE_TAG=maintenance" >> "$GITHUB_OUTPUT"
             echo "PACKAGE_IMAGE=true" >> "$GITHUB_ENV"
             echo "PACKAGE_IMAGE=true" >> "$GITHUB_OUTPUT"
-<<<<<<< HEAD
-=======
           elif [[ $GITHUB_REF == 'refs/heads/1.11.x' ]]; then
             echo "IMAGE_TAG=nightly" >> "$GITHUB_ENV"
             echo "IMAGE_TAG=nightly" >> "$GITHUB_OUTPUT"
             echo "PACKAGE_IMAGE=true" >> "$GITHUB_ENV"
             echo "PACKAGE_IMAGE=true" >> "$GITHUB_OUTPUT"
->>>>>>> 031748ed
           elif [[ $GITHUB_REF == "refs/tags/$GITHUB_REF_NAME" ]]; then
             echo "IMAGE_TAG=$GITHUB_REF_NAME" >> "$GITHUB_ENV"
             echo "IMAGE_TAG=$GITHUB_REF_NAME" >> "$GITHUB_OUTPUT"
